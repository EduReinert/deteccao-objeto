--- conflicted
+++ resolved
@@ -145,7 +145,6 @@
     
     return total_counts, pd.DataFrame(results_data)
 
-<<<<<<< HEAD
 # 4. Visualização dos resultados
 def visualize_results(total_counts, df_results):
     plt.figure(figsize=(15, 10))
@@ -226,8 +225,6 @@
     plt.show()
     
 
-=======
->>>>>>> 5ba88569
 # 5. Função principal
 def main():
     # Baixar e configurar dataset
